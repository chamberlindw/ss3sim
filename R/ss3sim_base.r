#' Base wrapper function to run an ss3sim simulation
#'
#' This function is a wrapper function that can call \code{\link{run_ss3model}}
#' for the operating model, sample the output (add recruitment deviations,
#' survey the data, etc.), and run the estimation model. \code{ss3sim_base} is
#' the main internal function for \pkg{ss3sim}. It is intended to be used
#' through \code{\link{run_ss3sim}}, but can also be used directly.
#'
#' @param iterations Which iterations to run. A numeric vector.
#' @param scenarios Which scenarios to run.
#' @param tv_params A named list containing arguments for
#'   \code{\link{change_tv}} (time-varying).
#' @param f_params A named list containing arguments for \code{\link{change_f}}.
#'   A mandatory case.
#' @param index_params A named list containing arguments for
#'   \code{\link{sample_index}}. A mandatory case.
#' @param lcomp_params A named list containing arguments for
#'   \code{\link{sample_lcomp}}. A mandatory case.
#' @param agecomp_params A named list containing arguments for
#'   \code{\link{sample_agecomp}}. A mandatory case.
#' @param calcomp_params A named list containing arguments for
#'   \code{\link{sample_calcomp}}, for conditional age-at-length data.
#' @param wtatage_params A named list containing arguments for
#'   \code{\link{sample_wtatage}}, for empirical weight-at-age data.
#' @param mlacomp_params A named list containing arguments for
#'   \code{\link{sample_mlacomp}}, for mean length-at-age data.
#' @param retro_params A named list containing arguments for
#'   \code{\link{change_retro}}.
#' @param estim_params A named list containing arguments for
#'   \code{\link{change_e}}.
<<<<<<< HEAD
#' @param tc_params A named list containing arguments for
#'   \code{\link{change_tail_compression}}.
#' @param lc_params A named list containing arguments for
#'   \code{\link{change_lcomp_constant}}.
#' @param em_binning_params A names list containing arguments for
#'   \code{\link{change_em_binning}}.
#' @param len_bins A numeric vector of bins to record length data at from the
#'   OM. If \code{NULL} then the bins in the original OM will be used.
#' @param age_bins A numeric vector of bins to record age data at from the OM.
#'   If \code{NULL} then the bins in the original OM will be used.
#' @param call_change_data A boolean of whether to call change_data and modify
#'   the OM at each iteration. Default of TRUE. See the vignette for further
#'   information on why this would be turned off.
=======
#' @param em_binning_params A named list containing arguments for
#'   \code{\link{change_em_binning}}.
#' @param data_params A named list containing arguments for
#'   \code{\link{change_data}}.
#' @param call_change_data A boolean of whether to call
#'   \code{\link{change_data}} and modify the OM at each iteration. Defaults to
#'   \code{TRUE}. See the vignette for further information on why you might
#'   choose to turn this off.
>>>>>>> 9ed4a1d8
#' @param om_dir The directory with the operating model you want to copy and use
#'   for the specified simulations.
#' @param em_dir The directory with the estimation model you want to copy and
#'   use for the specified simulations.
#' @template user_recdevs
#' @param user_recdevs_warn A logical argument allowing users to turn the
#'   warning regarding biased recruitment deviations off when \code{user_recdevs}
#'   are specified.
#' @param bias_adjust Run bias adjustment first? See \code{\link{run_bias_ss3}}.
#' @param bias_nsim If bias adjustment is run, how many simulations should the
#'   bias adjustment factor be estimated from? It will take the mean of the
#'   adjustment factors across these runs.
#' @param bias_already_run If you've already run the bias runs for a scenario
#'   (the bias folders and \code{.dat} files already exist) then you can set
#'   this to \code{TRUE} to avoid re-running the bias adjustment routine.
#' @param hess_always If \code{TRUE} then the Hessian will always be calculated.
#'   If \code{FALSE} then the Hessian will only be calculated for
#'   bias-adjustment runs thereby saving time.
#' @param print_logfile Logical. Print a log file?
#' @param sleep A time interval (in seconds) to pause on each iteration. Useful
#'   if you want to reduce average CPU time -- perhaps because you're working on
#'   a shared server.
#' @param conv_crit The maximum percentage of bias iterations that can produce a
#'   non-invertible Hessian before a warning will be produced. If this
#'   percentage is exceeded then a file \code{WARNINGS.txt} will be produced.
#'   Currently, the simulations will continue to run.
#' @param seed The seed value to pass to \code{\link{get_recdevs}} when
#'   generating recruitment deviations. The generated recruitment deviations
#'   depend on the iteration value, but also on the value of \code{seed}. A
#'   given combination of iteration, number of years, and \code{seed} value will
#'   result in the same recruitment deviations.
#' @param ... Anything extra to pass to \code{\link{run_ss3model}}. For example,
#'   you may want to pass additional options to \code{SS3} through the argument
#'   \code{admb_options}. Anything that doesn't match a named argument in
#'   \code{\link{run_ss3model}} will be passed to the \code{\link{system}} call
#'   that runs \code{SS3}. If you are on a Windows computer then you might want
#'   to pass \code{show.output.on.console = FALSE} to make the simulations runs
#'   faster by not printing output to the console. Also, see the argument
#'   \code{ss_mode} to choose between safe or optimized SS3 executables (default
#'   is safe mode).
#' @author Sean Anderson with contributions from many others as listed in
#'   the DESCRIPTION file.
#' @importFrom r4ss SS_readdat
#' @return
#' The output will appear in whatever your current \R working directory
#' is. There will be folders named after your scenarios. They will
#' look like this:
#' \itemize{
#' \item \code{D0-F0-cod/bias/1/om}
#' \item \code{D0-F0-cod/bias/1/em}
#' \item \code{D0-F0-cod/bias/2/om}
#' \item ...
#' \item \code{D0-F0-cod/1/om}
#' \item \code{D0-F0-cod/1/em}
#' \item \code{D0-F0-cod/2/om}
#' \item ...
#' }
#'
# The input and output file structure of an \pkg{ss3sim} simulation:
#
# \figure{filestructure.png}
#'
#' @seealso \code{\link{run_ss3sim}}
#' @export
#' @details
#' This function is written to be flexible. You can specify the fishing
#' mortality, survey index, length composition, age composition, and
#' time-varying parameters in the function call as list objects (see the
#' example below). For a generic higher-level function, see
#' \code{\link{run_ss3sim}}.
#'
# The steps carried out within \code{ss3sim_base}:
#
# \figure{simsteps.png}
#'
#' @examples
#' \dontrun{
#' # Create a temporary folder for the output and set the working directory:
#' temp_path <- file.path(tempdir(), "ss3sim-base-example")
#' dir.create(temp_path, showWarnings = FALSE)
#' wd <- getwd()
#' setwd(temp_path)
#'
#' # Find the data in the ss3sim package:
#' d <- system.file("extdata", package = "ss3sim")
#' om <- paste0(d, "/models/cod-om")
#' em <- paste0(d, "/models/cod-em")
#' case_folder <- paste0(d, "/eg-cases")
#'
#' # Pull in file paths from the package example data:
#' d <- system.file("extdata", package = "ss3sim")
#' om_dir <- paste0(d, "/models/cod-om")
#' em_dir <- paste0(d, "/models/cod-em")
#' a <- get_caseargs(folder = paste0(d, "/eg-cases"), scenario =
#' "F0-D0-M0-E0-cod")
#'
#' ss3sim_base(iterations = 1, scenarios = "M0-F0-D0-E0-cod",
#'   f_params = a$F, index_params = a$index, lcomp_params = a$lcomp,
#'   agecomp_params = a$agecomp, tv_params = a$tv_params, estim_params = a$E,
#'   om_dir = om_dir, em_dir = em_dir)
#' unlink("M0-F0-D0-E0-cod", recursive = TRUE) # clean up
#'
#' # Or, create the argument lists directly in R and skip the case file setup:
#'
#' F0 <- list(years = 1913:2012, years_alter = 1913:2012, fvals = c(rep(0,
#'   25), rep(0.114, 75)))
#'
#' index1 <- list(fleets = 2, years = list(seq(1974, 2012, by = 2)), sds_obs =
#'   list(0.1))
#'
#' lcomp1 <- list(fleets = c(1, 2), Nsamp = list(100, 100), years =
#'   list(1938:2012, seq(1974, 2012, by = 2)), lengthbin_vector = NULL, cpar =
#'   c(1, 1))
#'
#' agecomp1 <- list(fleets = c(1, 2), Nsamp = list(100, 100), years =
#'   list(1938:2012, seq(1974, 2012, by = 2)), agebin_vector = NULL, cpar =
#'   c(1, 1))
#'
#' E0 <- list(natM_type = "1Parm", natM_n_breakpoints = NULL, natM_lorenzen =
#'   NULL, natM_val = c(NA,-1), par_name = "LnQ_base_3_CPUE", par_int = NA,
#'   par_phase = -1, forecast_num = 0)
#'
#' M0 <- list(NatM_p_1_Fem_GP_1 = rep(0, 100))
#'
#' ss3sim_base(iterations = 1, scenarios = "D1-E0-F0-M0-cod",
#'   f_params = F0, index_params = index1, lcomp_params = lcomp1,
#'   agecomp_params = agecomp1, estim_params = E0, tv_params = M0,
#'   om_dir = om, em_dir = em)
#'
#' unlink("D1-E0-F0-M0-cod", recursive = TRUE) # clean up
#'
#' setwd(wd)
#' }

ss3sim_base <- function(iterations, scenarios, f_params,
  index_params, lcomp_params, agecomp_params, calcomp_params = NULL,
  wtatage_params = NULL, mlacomp_params = NULL, em_binning_params = NULL,
  estim_params = NULL, tv_params = NULL, om_dir, em_dir,
  retro_params = NULL, data_params = NULL, call_change_data = TRUE,
  user_recdevs = NULL, user_recdevs_warn = TRUE, bias_adjust = FALSE,
  bias_nsim = 5, bias_already_run = FALSE, hess_always = FALSE,
  print_logfile = TRUE, sleep = 0, conv_crit = 0.2, seed = 21, ...) {

  # In case ss3sim_base is stopped before finishing:
  old_wd <- getwd()
  on.exit(setwd(old_wd))

  # The first bias_nsim runs will be bias-adjustment runs
  if(bias_adjust) {
    iterations <- c(paste0("bias/", c(1:bias_nsim)), iterations)
  }

  for(sc in scenarios) {
    for(i in iterations) {

      # Create folders, copy models, check for necessary files, rename
      # files for consistency
      copy_ss3models(model_dir = om_dir, scenarios = sc,
        iterations = i, type = "om")
      copy_ss3models(model_dir = em_dir, scenarios = sc,
        iterations = i, type = "em")

      # Make fake .dat files to silence SS3/ADMB:
      fake_dat <- c("om/ss3_24o_opt.dat", "om/ss3_24o_safe.dat",
        "em/ss3_24o_opt.dat", "em/ss3_24o_safe.dat")
      sapply(fake_dat, function(fi) write("\n", pastef(pastef(sc, i, fi))))

      # If we're bias adjusting, then copy over the .ctl file to the
      # em folder
      if(bias_already_run) {
        file.copy(from = pastef(sc, "bias", "em.ctl"), to = pastef(sc,
            i, "em", "em.ctl"), overwrite = TRUE)
      }

      # The following section adds recruitment deviations
      # First, pull in sigma R from the operating model
      sigmar <- get_sigmar(pastef(sc, i, "om", "om"))

      # Second, take the true iteration, even if we're working with
      # "bias" iterations
      # This turns "bias/1" into "1" and leaves "1" unchanged
      this_run_num <- as.numeric(rev(strsplit(as.character(i), "/")[[1]])[1])

      recdevs <- get_recdevs(iteration = this_run_num, n = 2000, seed = seed)
      if(is.null(user_recdevs)) {
        sc_i_recdevs <- sigmar * recdevs - sigmar^2/2 # from the package data
      } else {if(user_recdevs_warn & i == 1){
          warning(paste("No bias correction is done internally for user-supplied",
              "recruitment deviations and must be done manually. See the",
              "vignette, for more details. Biased recruitment deviations can",
              "lead to biased model results."))
        }
        sc_i_recdevs <- user_recdevs[, this_run_num] # user specified recdevs
      }

      # Add new rec devs overwriting om/ss3.par
      change_rec_devs(recdevs_new = sc_i_recdevs, file_in =
        pastef(sc, i, "om", "ss3.par"), file_out = pastef(sc, i,
          "om", "ss3.par"))

      # Change F
      f_params <- add_nulls(f_params, c("years", "years_alter", "fvals"))
      with(f_params,
        change_f(years               = years,
                 years_alter         = years_alter,
                 fvals               = fvals,
                 file_in             = pastef(sc, i, "om", "ss3.par"),
                 file_out            = pastef(sc, i, "om", "ss3.par")))

      # Run the operating model
      run_ss3model(scenarios = sc, iterations = i, type = "om", ...)

      # Read in the data.ss_new file and write to ss3.dat in the om folder
      if(!file.exists(pastef(sc, i, "om", "data.ss_new")))
          stop(paste("The data.ss_new not created in first OM run --",
                     "is something wrong with initial model files?"))
      extract_expected_data(data_ss_new = pastef(sc, i, "om", "data.ss_new"),
        data_out = pastef(sc, i, "om", "ss3.dat"))

      # Change time-varying parameters; e.g. M, selectivity, growth...
      wd <- getwd()
      if(!is.null(tv_params)) {
        setwd(pastef(sc, i, "om"))
        # not running add_null() b/c parameters in tv_params are userspecified
        with(tv_params,
          change_tv(change_tv_list      = tv_params,
                    ctl_file_in         = "om.ctl",
                    ctl_file_out        = "om.ctl"))
        setwd(wd)
      }

      # Change the data structure in the OM to produce the expected
      # values we want. This sets up the 'dummy' bins before we run
      # the OM one last time. Then we'll sample from the expected values
      # with error.
      sample_args <- list(lcomp_params, agecomp_params, calcomp_params,
        mlacomp_params)
      ## This returns a superset of all years/fleets/data types needed to
      ## do sampling.
      data_args <- calculate_data_units(lcomp_params    = lcomp_params,
                                        agecomp_params  = agecomp_params,
                                        calcomp_params  = calcomp_params,
                                        mlacomp_params  = mlacomp_params,
                                        wtatage_params  = wtatage_params)
      datfile.orig <- SS_readdat(pastef(sc, i, "om", "ss3.dat"),
                                 verbose = FALSE)
      datfile.orig <- change_fltname(datfile.orig)

      if (call_change_data) {
        # Start by clearing out the old data. Important so that extra data
        # doesn't trip up change_data:
        datfile.orig <- clean_data(datfile = datfile.orig,
          index_params = index_params, verbose = FALSE)

        data_params <- add_nulls(data_params, c("age_bins", "len_bins",
          "pop_binwidth", "pop_minimum_size", "pop_maximum_size",
          "tail_compression", "lcomp_constant"))

        # Note some are data_args and some are data_params:
        change_data(datfile          = datfile.orig,
                    outfile          = pastef(sc, i, "om", "ss3.dat"),
                    fleets           = data_args$fleets,
                    years            = data_args$years,
                    types            = data_args$types,
                    age_bins         = data_params$age_bins,
                    len_bins         = data_params$len_bins,
                    pop_binwidth     = data_params$pop_binwidth,
                    pop_minimum_size = data_params$pop_minimum_size,
                    pop_maximum_size = data_params$pop_maximum_size,
                    tail_compression = data_params$tail_compression,
                    lcomp_constant   = data_params$lcomp_constant,
                    write_file       = TRUE)
      }

      # Run the operating model and copy the dat file over
      run_ss3model(scenarios = sc, iterations = i, type = "om", ...)
      extract_expected_data(data_ss_new = pastef(sc, i, "om", "data.ss_new"),
                            data_out = pastef(sc, i, "em", "ss3.dat"))

      ## Read in the datfile once and manipulate as a list object, then
      ## write it back to file at the end, before running the EM.
      datfile <- SS_readdat(pastef(sc, i, "em", "ss3.dat"),
                            verbose = FALSE)
      datfile <- change_fltname(datfile)
      ## Survey biomass index
      index_params <- add_nulls(index_params, c("fleets", "years", "sds_obs"))

      datfile <- with(index_params,
        sample_index(datfile         = datfile,
                     outfile         = NULL,
                     fleets          = fleets,
                     years           = years,
                     sds_obs         = sds_obs,
                     write_file      = FALSE))
      ## Add error in the length comp data
      if(!is.null(lcomp_params$fleets)){
          lcomp_params <- add_nulls(lcomp_params,
                     c("fleets", "Nsamp", "years", "cpar"))
          datfile <- with(lcomp_params,
               sample_lcomp(datfile          = datfile,
                            outfile          = NULL,
                            fleets           = fleets,
                            Nsamp            = Nsamp,
                            years            = years,
                            cpar             = cpar,
                            write_file       = FALSE))
      }

      ## Add error in the age comp data. Need to do this last since other
      ## sampling functions rely on the age data. Also, if user doesn't
      ## call this function we need to delete the data
      if(!is.null(agecomp_params$fleets)){
          agecomp_params <- add_nulls(agecomp_params,
                                      c("fleets", "Nsamp", "years", "cpar"))
          datfile <- with(agecomp_params,
                          sample_agecomp(datfile        = datfile,
                                         outfile        = NULL,
                                         fleets         = fleets,
                                         Nsamp          = Nsamp,
                                         years          = years,
                                         cpar           = cpar,
                                         write_file     = FALSE))
      }

      ## Add error in the empirical weight-at-age comp data. Note that if
      ## arguments are passed to this fucntion it's functionality is turned
      ## on by setting the maturity option to 5. If it's off SS will just
      ## ignore the wtatage.dat file so no need to turn it "off" like the
      ## other data.
      if(!is.null(wtatage_params)){
          wtatage_params <-
              add_nulls(wtatage_params, c("fleets", "Nsamp", "years", "cv_wtatage"))
          ## A value of NULL for fleets signifies not to use this function,
          ## so exit early if this is the case.
          if(!is.null(wtatage_params$fleets)){
              ## Make sure W@A option is turned on in the EM
              change_maturity(file_in=pastef(sc, i, "em", "em.ctl"),
                              file_out=pastef(sc, i, "em", "em.ctl"),
                              maturity_option=5)
              with(wtatage_params,
                   sample_wtatage(infile      = pastef(sc, i, "om", "wtatage.ss_new"),
                                  outfile     = pastef(sc, i, "em", "wtatage.ss"),
                                  datfile     = datfile,
                                  ctlfile     = pastef(sc, i, "om", "control.ss_new"),
                                  fleets      = fleets,
                                  years       = years,
                                  write_file  = TRUE,
                                  cv_wtatage  = cv_wtatage))
          }
      }

      ## Add error in the mean length-at-age comp data. This sampling
      ## function needs full age data so needs to be done before that
      ## sampling function is called. Also, if this function isn't called
      ## we need to delete that data, so I'm doing that based on whether it
      ## is NULL, so it always needs to be called.
      if(!is.null(mlacomp_params$fleets)){
          mlacomp_params <- add_nulls(mlacomp_params, c("fleets", "Nsamp", "years", "mean_outfile"))
          datfile <- with(mlacomp_params,
                          sample_mlacomp(datfile        = datfile,
                                         outfile        = NULL,
                                         ctlfile        = pastef(sc, i, "om", "control.ss_new"),
                                         fleets         = fleets,
                                         Nsamp          = Nsamp,
                                         years          = years,
                                         mean_outfile   = pastef(sc, i, "em",
                                                                 paste0(mean_outfile, ".csv")),
                                         write_file     = FALSE))
      }

      ## Add error in the conditional age at length comp data. The
      ## cal data are independent of the agecomp data for this
      ## package. Thus the sampling of agecomps has no influence on the
      ## calcomp data and vice versa.
      if(!is.null(calcomp_params$fleets)){
          calcomp_params <- add_nulls(calcomp_params, c("fleets", "years", "Nsamp"))
          datfile <- with(calcomp_params,
                          sample_calcomp(datfile          = datfile,
                                         outfile          = NULL,
                                         fleets           = fleets,
                                         years            = years,
                                         Nsamp            = Nsamp,
                                         write_file       = FALSE))
      }
      ## Manipulate EM starter file for a possible retrospective analysis
      if(!is.null(retro_params)) {
      retro_params <- add_nulls(retro_params, "retro_yr")
      with(retro_params,
        change_retro(startfile_in    = pastef(sc, i, "em", "starter.ss"),
                     startfile_out   = pastef(sc, i, "em", "starter.ss"),
                     retro_yr        = retro_yr))
      }

      ## End of manipulating the data file, so clean it and write it
      datfile <- clean_data(datfile=datfile,
                            index_params=index_params,
                            lcomp_params=lcomp_params,
                            agecomp_params=agecomp_params,
                            calcomp_params=calcomp_params,
                            mlacomp_params=mlacomp_params,
                            verbose=FALSE)
      SS_writedat(datlist=datfile, outfile=pastef(sc,i,"em", "ss3.dat"),
                  overwrite=TRUE, verbose=FALSE)

	  ## Now change the binning structure in the EM ss3.dat file as needed
      if(!is.null(em_binning_params)){
          em_binning_params <- add_nulls(em_binning_params, c("lbin_method", "bin_vector"))
          datfile <- with(em_binning_params,
            change_em_binning(
                  file_in          = pastef(sc, i, "em", "ss3.dat"),
                  file_out         = pastef(sc, i, "em", "ss3.dat"),
				          bin_vector  	   = bin_vector,
                  lbin_method      = lbin_method,
                  write_file       = TRUE))
      }

      # Manipulate EM control file to adjust what gets estimated
      # We'll only a portion of the function, the ctl part if
      # it's a bias run or if bias adjustment isn't getting run.
      # This is because the bias adjustment runs
      # already manipulates the .ctl file appropriately.
      # Must always run the other portion for the forecast
      run_change_e_full <- FALSE # default
      if(grepl("bias", i))  # it's a bias run
        run_change_e_full <- TRUE
      if(!bias_adjust)      # we aren't running bias adjustment
        run_change_e_full <- TRUE

      if(!is.null(estim_params)) {
        setwd(pastef(sc, i, "em"))
        estim_params <- add_nulls(estim_params,
          c("natM_type", "natM_n_breakpoints", "natM_lorenzen", "natM_val",
            "par_name", "par_int", "par_phase", "forecast_num"))
        with(estim_params,
         change_e(ctl_file_in          = "em.ctl",
                  ctl_file_out         = "em.ctl",
                  dat_file_in          = "ss3.dat",
                  for_file_in          = "forecast.ss",
                  natM_type            = natM_type,
                  natM_n_breakpoints   = natM_n_breakpoints,
                  natM_lorenzen        = natM_lorenzen,
                  natM_val             = natM_val,
                  par_name             = par_name,
                  par_int              = par_int,
                  par_phase            = par_phase,
                  forecast_num         = forecast_num,
                  run_change_e_full    = run_change_e_full))
        setwd(wd)
      }

      # Should we calculate the hessian?
        if(hess_always){
          hess <- TRUE           # estimate the hessian no matter what
        } else {
          if(grepl("bias", i)) { # it's a bias run so we need the hessian
            hess <- TRUE
          } else {               # not a bias run, and hessian not specified
            hess <- FALSE
        }}

      run_ss3model(scenarios = sc, iterations = i, type = "em",
        hess = hess, ...)

      # Should we run bias adjustment? We should if bias_adjust is
      # true, and we are done running bias adjustments (i.e. we're on
      # the last "bias" iteration), and we haven't already run this
      # yet.
      if(bias_adjust & i == pastef("bias", bias_nsim) & !bias_already_run) {
        run_bias_ss3(dir = pastef(sc, "bias"), outdir = pastef(sc,
            "bias"), nsim = bias_nsim, conv_crit = conv_crit)
        bias_already_run <- TRUE
      # Since we've now run the bias adjustment routine, copy the .ctl
      # on subsequent iterations
      }

# TODO pull the log file writing into a separate function and update
# for current arguments
      if(print_logfile) {
        today <- format(Sys.time(), "%Y-%m-%d")
        me <- Sys.info()["nodename"]
        sink(pastef(sc, i, "log.txt"))
        cat("These models were run on ", today,
            "\non the computer ", me,
            "\nin the folder ", getwd(),
            "\nwith the following arguments:", sep = "")
        cat("\n\n# change_tv arguments\n")
        print(tv_params)
        cat("\n\n# change_f arguments\n")
        print(f_params)
        cat("\n\n# sample_index arguments\n")
        print(index_params)
        cat("\n\n# sample_lcomp arguments\n")
        print(lcomp_params)
        cat("\n\n# sample_agecomp arguments\n")
        print(agecomp_params)
        cat("\n\n# sample_calcomp arguments\n")
        print(calcomp_params)
        cat("\n\n# sample_wtatage arguments\n")
        print(wtatage_params)
        cat("\n\n# sample_mlacomp arguments\n")
        print(mlacomp_params)
        cat("\n\n# tail compression arguments\n")
        print(data_params)
        cat("\n\n# change_em_lbin_params arguments\n")
        print(em_binning_params)
        cat("\n\n# change_data arguments\n")
        print(agecomp_params)
        cat("\n\n# chante_retro arguments\n")
        print(retro_params)
        cat("\n\n# call_change_data?\n")
        print(call_change_data)
        cat("\n\n# bias adjust?\n")
        print(bias_adjust)
        cat("\n\n# bias nsim\n")
        print(bias_nsim)
        cat("\n\n# hess always?\n")
        print(hess_always)
        cat("\n\n# User recdevs?\n")
        print(user_recdevs)
        cat("\n\n# Bias already run?\n")
        print(bias_already_run)
        cat("\n\n# This run used the recruitment deviations (before scaling to sigma r):\n")
        print(sc_i_recdevs)
        cat("\n\n# With sigma r of\n")
        print(sigmar)

        sink()
      }

      file.remove(pastef(sc, i, fake_dat))

      # Pause to reduce average CPUE use?
      Sys.sleep(sleep)

    } # end iterations
  } # end scenarios
}<|MERGE_RESOLUTION|>--- conflicted
+++ resolved
@@ -28,21 +28,6 @@
 #'   \code{\link{change_retro}}.
 #' @param estim_params A named list containing arguments for
 #'   \code{\link{change_e}}.
-<<<<<<< HEAD
-#' @param tc_params A named list containing arguments for
-#'   \code{\link{change_tail_compression}}.
-#' @param lc_params A named list containing arguments for
-#'   \code{\link{change_lcomp_constant}}.
-#' @param em_binning_params A names list containing arguments for
-#'   \code{\link{change_em_binning}}.
-#' @param len_bins A numeric vector of bins to record length data at from the
-#'   OM. If \code{NULL} then the bins in the original OM will be used.
-#' @param age_bins A numeric vector of bins to record age data at from the OM.
-#'   If \code{NULL} then the bins in the original OM will be used.
-#' @param call_change_data A boolean of whether to call change_data and modify
-#'   the OM at each iteration. Default of TRUE. See the vignette for further
-#'   information on why this would be turned off.
-=======
 #' @param em_binning_params A named list containing arguments for
 #'   \code{\link{change_em_binning}}.
 #' @param data_params A named list containing arguments for
@@ -51,7 +36,6 @@
 #'   \code{\link{change_data}} and modify the OM at each iteration. Defaults to
 #'   \code{TRUE}. See the vignette for further information on why you might
 #'   choose to turn this off.
->>>>>>> 9ed4a1d8
 #' @param om_dir The directory with the operating model you want to copy and use
 #'   for the specified simulations.
 #' @param em_dir The directory with the estimation model you want to copy and
