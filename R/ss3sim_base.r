#' Base wrapper function to run an ss3sim simulation
#'
#' This function is a wrapper function that can call \code{\link{run_ss3model}}
#' for the operating model, sample the output (add recruitment deviations,
#' survey the data, etc.), and run the estimation model. \code{ss3sim_base} is
#' the main internal function for \pkg{ss3sim}. It is intended to be used
#' through \code{\link{run_ss3sim}}, but can also be used directly.
#'
#' @param iterations Which iterations to run. A numeric vector.
#' @param scenarios Which scenarios to run.
#' @param tv_params A named list containing arguments for
#'   \code{\link{change_tv}} (time-varying).
#' @param f_params A named list containing arguments for \code{\link{change_f}}.
#'   A mandatory case.
#' @param index_params A named list containing arguments for
#'   \code{\link{sample_index}}. A mandatory case.
#' @param lcomp_params A named list containing arguments for
#'   \code{\link{sample_lcomp}}. A mandatory case.
#' @param agecomp_params A named list containing arguments for
#'   \code{\link{sample_agecomp}}. A mandatory case.
#' @param calcomp_params A named list containing arguments for
#'   \code{\link{sample_calcomp}}, for conditional age-at-length data.
#' @param wtatage_params A named list containing arguments for
#'   \code{\link{sample_wtatage}}, for empirical weight-at-age data.
#' @param mlacomp_params A named list containing arguments for
#'   \code{\link{sample_mlacomp}}, for mean length-at-age data.
#' @param retro_params A named list containing arguments for
#'   \code{\link{change_retro}}.
#' @param estim_params A named list containing arguments for
#'   \code{\link{change_e}}.
#' @param em_binning_params A named list containing arguments for
#'   \code{\link{change_em_binning}}.
#' @param data_params A named list containing arguments for
#'   \code{\link{change_data}}.
#' @param call_change_data A boolean of whether to call
#'   \code{\link{change_data}} and modify the OM at each iteration. Defaults to
#'   \code{TRUE}. See the vignette for further information on why you might
#'   choose to turn this off.
#' @param om_dir The directory with the operating model you want to copy and use
#'   for the specified simulations.
#' @param em_dir The directory with the estimation model you want to copy and
#'   use for the specified simulations.
#' @template user_recdevs
#' @param user_recdevs_warn A logical argument allowing users to turn the
#'   warning regarding biased recruitment deviations off when \code{user_recdevs}
#'   are specified.
#' @param bias_adjust Run bias adjustment first? See \code{\link{run_bias_ss3}}.
#' @param bias_nsim If bias adjustment is run, how many simulations should the
#'   bias adjustment factor be estimated from? It will take the mean of the
#'   adjustment factors across these runs.
#' @param bias_already_run If you've already run the bias runs for a scenario
#'   (the bias folders and \code{.dat} files already exist) then you can set
#'   this to \code{TRUE} to avoid re-running the bias adjustment routine.
#' @param hess_always If \code{TRUE} then the Hessian will always be calculated.
#'   If \code{FALSE} then the Hessian will only be calculated for
#'   bias-adjustment runs thereby saving time.
#' @param print_logfile Logical. Print a log file?
#' @param sleep A time interval (in seconds) to pause on each iteration. Useful
#'   if you want to reduce average CPU time -- perhaps because you're working on
#'   a shared server.
#' @param conv_crit The maximum percentage of bias iterations that can produce a
#'   non-invertible Hessian before a warning will be produced. If this
#'   percentage is exceeded then a file \code{WARNINGS.txt} will be produced.
#'   Currently, the simulations will continue to run.
#' @param seed The seed value to pass to \code{\link{get_recdevs}} when
#'   generating recruitment deviations. The generated recruitment deviations
#'   depend on the iteration value, but also on the value of \code{seed}. A
#'   given combination of iteration, number of years, and \code{seed} value will
#'   result in the same recruitment deviations.
#' @param ... Anything extra to pass to \code{\link{run_ss3model}}. For example,
#'   you may want to pass additional options to \code{SS3} through the argument
#'   \code{admb_options}. Anything that doesn't match a named argument in
#'   \code{\link{run_ss3model}} will be passed to the \code{\link{system}} call
#'   that runs \code{SS3}. If you are on a Windows computer then you might want
#'   to pass \code{show.output.on.console = FALSE} to make the simulations runs
#'   faster by not printing output to the console. Also, see the argument
#'   \code{ss_mode} to choose between safe or optimized SS3 executables (default
#'   is safe mode).
#' @author Sean Anderson with contributions from many others as listed in
#'   the DESCRIPTION file.
#' @importFrom r4ss SS_readdat
#' @return
#' The output will appear in whatever your current \R working directory
#' is. There will be folders named after your scenarios. They will
#' look like this:
#' \itemize{
#' \item \code{D0-F0-cod/bias/1/om}
#' \item \code{D0-F0-cod/bias/1/em}
#' \item \code{D0-F0-cod/bias/2/om}
#' \item ...
#' \item \code{D0-F0-cod/1/om}
#' \item \code{D0-F0-cod/1/em}
#' \item \code{D0-F0-cod/2/om}
#' \item ...
#' }
#'
# The input and output file structure of an \pkg{ss3sim} simulation:
#
# \figure{filestructure.png}
#'
#' @seealso \code{\link{run_ss3sim}}
#' @export
#' @details
#' This function is written to be flexible. You can specify the fishing
#' mortality, survey index, length composition, age composition, and
#' time-varying parameters in the function call as list objects (see the
#' example below). For a generic higher-level function, see
#' \code{\link{run_ss3sim}}.
#'
# The steps carried out within \code{ss3sim_base}:
#
# \figure{simsteps.png}
#'
#' @examples
#' \dontrun{
#' # Create a temporary folder for the output and set the working directory:
#' temp_path <- file.path(tempdir(), "ss3sim-base-example")
#' dir.create(temp_path, showWarnings = FALSE)
#' wd <- getwd()
#' setwd(temp_path)
#'
#' # Find the data in the ss3sim package:
#' d <- system.file("extdata", package = "ss3sim")
#' om <- paste0(d, "/models/cod-om")
#' em <- paste0(d, "/models/cod-em")
#' case_folder <- paste0(d, "/eg-cases")
#'
#' # Pull in file paths from the package example data:
#' d <- system.file("extdata", package = "ss3sim")
#' om_dir <- paste0(d, "/models/cod-om")
#' em_dir <- paste0(d, "/models/cod-em")
#' a <- get_caseargs(folder = paste0(d, "/eg-cases"), scenario =
#' "F0-D0-M0-E0-cod")
#'
#' ss3sim_base(iterations = 1, scenarios = "M0-F0-D0-E0-cod",
#'   f_params = a$F, index_params = a$index, lcomp_params = a$lcomp,
#'   agecomp_params = a$agecomp, tv_params = a$tv_params, estim_params = a$E,
#'   om_dir = om_dir, em_dir = em_dir)
#' unlink("M0-F0-D0-E0-cod", recursive = TRUE) # clean up
#'
#' # Or, create the argument lists directly in R and skip the case file setup:
#'
#' F0 <- list(years = 1913:2012, years_alter = 1913:2012, fvals = c(rep(0,
#'   25), rep(0.114, 75)))
#'
#' index1 <- list(fleets = 2, years = list(seq(1974, 2012, by = 2)), sds_obs =
#'   list(0.1))
#'
#' lcomp1 <- list(fleets = c(1, 2), Nsamp = list(100, 100), years =
#'   list(1938:2012, seq(1974, 2012, by = 2)), lengthbin_vector = NULL, cpar =
#'   c(1, 1))
#'
#' agecomp1 <- list(fleets = c(1, 2), Nsamp = list(100, 100), years =
#'   list(1938:2012, seq(1974, 2012, by = 2)), agebin_vector = NULL, cpar =
#'   c(1, 1))
#'
#' E0 <- list(natM_type = "1Parm", natM_n_breakpoints = NULL, natM_lorenzen =
#'   NULL, natM_val = c(NA,-1), par_name = "LnQ_base_3_CPUE", par_int = NA,
#'   par_phase = -1, forecast_num = 0)
#'
#' M0 <- list(NatM_p_1_Fem_GP_1 = rep(0, 100))
#'
#' ss3sim_base(iterations = 1, scenarios = "D1-E0-F0-M0-cod",
#'   f_params = F0, index_params = index1, lcomp_params = lcomp1,
#'   agecomp_params = agecomp1, estim_params = E0, tv_params = M0,
#'   om_dir = om, em_dir = em)
#'
#' unlink("D1-E0-F0-M0-cod", recursive = TRUE) # clean up
#'
#' setwd(wd)
#' }

ss3sim_base <- function(iterations, scenarios, f_params,
  index_params, lcomp_params, agecomp_params, calcomp_params = NULL,
  wtatage_params = NULL, mlacomp_params = NULL, em_binning_params = NULL,
  estim_params = NULL, tv_params = NULL, om_dir, em_dir,
  retro_params = NULL, data_params = NULL, call_change_data = TRUE,
  user_recdevs = NULL, user_recdevs_warn = TRUE, bias_adjust = FALSE,
  bias_nsim = 5, bias_already_run = FALSE, hess_always = FALSE,
  print_logfile = TRUE, sleep = 0, conv_crit = 0.2, seed = 21, ...) {

  # In case ss3sim_base is stopped before finishing:
  old_wd <- getwd()
  on.exit(setwd(old_wd))

  # The first bias_nsim runs will be bias-adjustment runs
  if(bias_adjust) {
    iterations <- c(paste0("bias/", c(1:bias_nsim)), iterations)
  }

  for(sc in scenarios) {
    for(i in iterations) {

      # Create folders, copy models, check for necessary files, rename
      # files for consistency
      copy_ss3models(model_dir = om_dir, scenarios = sc,
        iterations = i, type = "om")
      copy_ss3models(model_dir = em_dir, scenarios = sc,
        iterations = i, type = "em")

      # Make fake .dat files to silence SS3/ADMB:
      fake_dat <- c("om/ss3_24o_opt.dat", "om/ss3_24o_safe.dat",
        "em/ss3_24o_opt.dat", "em/ss3_24o_safe.dat")
      sapply(fake_dat, function(fi) write("\n", pastef(pastef(sc, i, fi))))

      # If we're bias adjusting, then copy over the .ctl file to the
      # em folder
      if(bias_already_run) {
        file.copy(from = pastef(sc, "bias", "em.ctl"), to = pastef(sc,
            i, "em", "em.ctl"), overwrite = TRUE)
      }

      # The following section adds recruitment deviations
      # First, pull in sigma R from the operating model
      sigmar <- get_sigmar(pastef(sc, i, "om", "om"))

      # Second, take the true iteration, even if we're working with
      # "bias" iterations
      # This turns "bias/1" into "1" and leaves "1" unchanged
      this_run_num <- as.numeric(rev(strsplit(as.character(i), "/")[[1]])[1])

      recdevs <- get_recdevs(iteration = this_run_num, n = 2000, seed = seed)
      if(is.null(user_recdevs)) {
        sc_i_recdevs <- sigmar * recdevs - sigmar^2/2 # from the package data
      } else {if(user_recdevs_warn & i == 1){
          warning(paste("No bias correction is done internally for user-supplied",
              "recruitment deviations and must be done manually. See the",
              "vignette, for more details. Biased recruitment deviations can",
              "lead to biased model results."))
        }
        sc_i_recdevs <- user_recdevs[, this_run_num] # user specified recdevs
      }

      # Add new rec devs overwriting om/ss3.par
      change_rec_devs(recdevs_new = sc_i_recdevs, file_in =
        pastef(sc, i, "om", "ss3.par"), file_out = pastef(sc, i,
          "om", "ss3.par"))

      # Change F
      f_params <- add_nulls(f_params, c("years", "years_alter", "fvals"))
      with(f_params,
        change_f(years               = years,
                 years_alter         = years_alter,
                 fvals               = fvals,
                 file_in             = pastef(sc, i, "om", "ss3.par"),
                 file_out            = pastef(sc, i, "om", "ss3.par")))

      # Run the operating model
      run_ss3model(scenarios = sc, iterations = i, type = "om", ...)

      # Read in the data.ss_new file and write to ss3.dat in the om folder
      if(!file.exists(pastef(sc, i, "om", "data.ss_new")))
          stop(paste("The data.ss_new not created in first OM run --",
                     "is something wrong with initial model files?"))
      extract_expected_data(data_ss_new = pastef(sc, i, "om", "data.ss_new"),
        data_out = pastef(sc, i, "om", "ss3.dat"))

      # Change time-varying parameters; e.g. M, selectivity, growth...
      wd <- getwd()
      if(!is.null(tv_params)) {
        setwd(pastef(sc, i, "om"))
        # not running add_null() b/c parameters in tv_params are userspecified
        with(tv_params,
          change_tv(change_tv_list      = tv_params,
                    ctl_file_in         = "om.ctl",
                    ctl_file_out        = "om.ctl"))
        setwd(wd)
      }

      # Change the data structure in the OM to produce the expected
      # values we want. This sets up the 'dummy' bins before we run
      # the OM one last time. Then we'll sample from the expected values
      # with error.
      sample_args <- list(lcomp_params, agecomp_params, calcomp_params,
        mlacomp_params)
      ## This returns a superset of all years/fleets/data types needed to
      ## do sampling.
      data_args <- calculate_data_units(lcomp_params    = lcomp_params,
                                        agecomp_params  = agecomp_params,
                                        calcomp_params  = calcomp_params,
                                        mlacomp_params  = mlacomp_params,
                                        wtatage_params  = wtatage_params)
      datfile.orig <- SS_readdat(pastef(sc, i, "om", "ss3.dat"),
                                 verbose = FALSE)
      datfile.orig <- change_fltname(datfile.orig)

      if (call_change_data) {
        # Start by clearing out the old data. Important so that extra data
        # doesn't trip up change_data:
        datfile.orig <- clean_data(datfile = datfile.orig,
          index_params = index_params, verbose = FALSE)

        data_params <- add_nulls(data_params, c("age_bins", "len_bins",
          "pop_binwidth", "pop_minimum_size", "pop_maximum_size",
          "tail_compression", "lcomp_constant"))

        # Note some are data_args and some are data_params:
        change_data(datfile          = datfile.orig,
                    outfile          = pastef(sc, i, "om", "ss3.dat"),
                    fleets           = data_args$fleets,
                    years            = data_args$years,
                    types            = data_args$types,
                    age_bins         = data_params$age_bins,
                    len_bins         = data_params$len_bins,
                    pop_binwidth     = data_params$pop_binwidth,
                    pop_minimum_size = data_params$pop_minimum_size,
                    pop_maximum_size = data_params$pop_maximum_size,
                    tail_compression = data_params$tail_compression,
                    lcomp_constant   = data_params$lcomp_constant,
                    write_file       = TRUE)
      }

      # Run the operating model and copy the dat file over
      run_ss3model(scenarios = sc, iterations = i, type = "om", ...)
      extract_expected_data(data_ss_new = pastef(sc, i, "om", "data.ss_new"),
                            data_out = pastef(sc, i, "em", "ss3.dat"))

      ## Read in the datfile once and manipulate as a list object, then
      ## write it back to file at the end, before running the EM.
      datfile <- SS_readdat(pastef(sc, i, "em", "ss3.dat"),
                            verbose = FALSE)
      datfile <- change_fltname(datfile)
      ## Survey biomass index
      index_params <- add_nulls(index_params, c("fleets", "years", "sds_obs"))

      datfile <- with(index_params,
        sample_index(datfile         = datfile,
                     outfile         = NULL,
                     fleets          = fleets,
                     years           = years,
                     sds_obs         = sds_obs,
                     write_file      = FALSE))
      ## Add error in the length comp data
      if(!is.null(lcomp_params$fleets)){
          lcomp_params <- add_nulls(lcomp_params,
                     c("fleets", "Nsamp", "years", "cpar"))
          datfile <- with(lcomp_params,
               sample_lcomp(datfile          = datfile,
                            outfile          = NULL,
                            fleets           = fleets,
                            Nsamp            = Nsamp,
                            years            = years,
                            cpar             = cpar,
                            write_file       = FALSE))
      }

      ## Add error in the age comp data. Need to do this last since other
      ## sampling functions rely on the age data. Also, if user doesn't
      ## call this function we need to delete the data
      if(!is.null(agecomp_params$fleets)){
          agecomp_params <- add_nulls(agecomp_params,
                                      c("fleets", "Nsamp", "years", "cpar"))
          datfile <- with(agecomp_params,
                          sample_agecomp(datfile        = datfile,
                                         outfile        = NULL,
                                         fleets         = fleets,
                                         Nsamp          = Nsamp,
                                         years          = years,
                                         cpar           = cpar,
                                         write_file     = FALSE))
      }

      ## Add error in the empirical weight-at-age comp data. Note that if
      ## arguments are passed to this fucntion it's functionality is turned
      ## on by setting the maturity option to 5. If it's off SS will just
      ## ignore the wtatage.dat file so no need to turn it "off" like the
      ## other data.
      if(!is.null(wtatage_params)){
          wtatage_params <-
              add_nulls(wtatage_params, c("fleets", "Nsamp", "years", "cv_wtatage"))
          ## A value of NULL for fleets signifies not to use this function,
          ## so exit early if this is the case.
          if(!is.null(wtatage_params$fleets)){
              ## Make sure W@A option is turned on in the EM
              change_maturity(file_in=pastef(sc, i, "em", "em.ctl"),
                              file_out=pastef(sc, i, "em", "em.ctl"),
                              maturity_option=5)
              with(wtatage_params,
                   sample_wtatage(infile      = pastef(sc, i, "om", "wtatage.ss_new"),
                                  outfile     = pastef(sc, i, "em", "wtatage.ss"),
                                  datfile     = datfile,
                                  ctlfile     = pastef(sc, i, "om", "control.ss_new"),
                                  fleets      = fleets,
                                  years       = years,
                                  write_file  = TRUE,
                                  cv_wtatage  = cv_wtatage))
          }
      }

      ## Add error in the mean length-at-age comp data. This sampling
      ## function needs full age data so needs to be done before that
      ## sampling function is called. Also, if this function isn't called
      ## we need to delete that data, so I'm doing that based on whether it
      ## is NULL, so it always needs to be called.
      if(!is.null(mlacomp_params$fleets)){
          mlacomp_params <- add_nulls(mlacomp_params, c("fleets", "Nsamp", "years", "mean_outfile"))
          datfile <- with(mlacomp_params,
                          sample_mlacomp(datfile        = datfile,
                                         outfile        = NULL,
                                         ctlfile        = pastef(sc, i, "om", "control.ss_new"),
                                         fleets         = fleets,
                                         Nsamp          = Nsamp,
                                         years          = years,
                                         mean_outfile   = pastef(sc, i, "em",
                                                                 paste0(mean_outfile, ".csv")),
                                         write_file     = FALSE))
      }

      ## Add error in the conditional age at length comp data. The
      ## cal data are independent of the agecomp data for this
      ## package. Thus the sampling of agecomps has no influence on the
      ## calcomp data and vice versa.
      if(!is.null(calcomp_params$fleets)){
          calcomp_params <- add_nulls(calcomp_params, c("fleets", "years", "Nsamp"))
          datfile <- with(calcomp_params,
                          sample_calcomp(datfile          = datfile,
                                         outfile          = NULL,
                                         fleets           = fleets,
                                         years            = years,
                                         Nsamp            = Nsamp,
                                         write_file       = FALSE))
      }
      ## Manipulate EM starter file for a possible retrospective analysis
      if(!is.null(retro_params)) {
      retro_params <- add_nulls(retro_params, "retro_yr")
      with(retro_params,
        change_retro(startfile_in    = pastef(sc, i, "em", "starter.ss"),
                     startfile_out   = pastef(sc, i, "em", "starter.ss"),
                     retro_yr        = retro_yr))
      }

      ## End of manipulating the data file, so clean it and write it
      datfile <- clean_data(datfile=datfile,
                            index_params=index_params,
                            lcomp_params=lcomp_params,
                            agecomp_params=agecomp_params,
                            calcomp_params=calcomp_params,
                            mlacomp_params=mlacomp_params,
                            verbose=FALSE)

	  ## Now change the binning structure in the EM ss3.dat file as needed
      if(!is.null(em_binning_params)){
<<<<<<< HEAD
          em_binning_params <- add_nulls(em_binning_params,
            c("lbin_method", "bin_vector", "rebin_cal"))
          datfile <- change_em_binning(
                  datfile          = datfile,
                  file_out         = NULL,
				          bin_vector 	     = em_binning_params$bin_vector,
                  lbin_method      = em_binning_params$lbin_method,
                  rebin_cal        = rebin_cal,
                  write_file       = FALSE)
=======
          em_binning_params <- add_nulls(em_binning_params, c("lbin_method", "bin_vector"))
          datfile <- with(em_binning_params,
            change_em_binning(
                  file_in          = pastef(sc, i, "em", "ss3.dat"),
                  file_out         = pastef(sc, i, "em", "ss3.dat"),
				          bin_vector  	   = bin_vector,
                  lbin_method      = lbin_method,
                  write_file       = TRUE))
>>>>>>> b2c701ff
      }

      SS_writedat(datlist = datfile, outfile = pastef(sc, i, "em", "ss3.dat"),
        overwrite = TRUE, verbose = FALSE)

      # Manipulate EM control file to adjust what gets estimated
      # We'll only a portion of the function, the ctl part if
      # it's a bias run or if bias adjustment isn't getting run.
      # This is because the bias adjustment runs
      # already manipulates the .ctl file appropriately.
      # Must always run the other portion for the forecast
      run_change_e_full <- FALSE # default
      if(grepl("bias", i))  # it's a bias run
        run_change_e_full <- TRUE
      if(!bias_adjust)      # we aren't running bias adjustment
        run_change_e_full <- TRUE

      if(!is.null(estim_params)) {
        setwd(pastef(sc, i, "em"))
        estim_params <- add_nulls(estim_params,
          c("natM_type", "natM_n_breakpoints", "natM_lorenzen", "natM_val",
            "par_name", "par_int", "par_phase", "forecast_num"))
        with(estim_params,
         change_e(ctl_file_in          = "em.ctl",
                  ctl_file_out         = "em.ctl",
                  dat_file_in          = "ss3.dat",
                  for_file_in          = "forecast.ss",
                  natM_type            = natM_type,
                  natM_n_breakpoints   = natM_n_breakpoints,
                  natM_lorenzen        = natM_lorenzen,
                  natM_val             = natM_val,
                  par_name             = par_name,
                  par_int              = par_int,
                  par_phase            = par_phase,
                  forecast_num         = forecast_num,
                  run_change_e_full    = run_change_e_full))
        setwd(wd)
      }

      # Should we calculate the hessian?
        if(hess_always){
          hess <- TRUE           # estimate the hessian no matter what
        } else {
          if(grepl("bias", i)) { # it's a bias run so we need the hessian
            hess <- TRUE
          } else {               # not a bias run, and hessian not specified
            hess <- FALSE
        }}

      run_ss3model(scenarios = sc, iterations = i, type = "em",
        hess = hess, ...)

      # Should we run bias adjustment? We should if bias_adjust is
      # true, and we are done running bias adjustments (i.e. we're on
      # the last "bias" iteration), and we haven't already run this
      # yet.
      if(bias_adjust & i == pastef("bias", bias_nsim) & !bias_already_run) {
        run_bias_ss3(dir = pastef(sc, "bias"), outdir = pastef(sc,
            "bias"), nsim = bias_nsim, conv_crit = conv_crit)
        bias_already_run <- TRUE
      # Since we've now run the bias adjustment routine, copy the .ctl
      # on subsequent iterations
      }

# TODO pull the log file writing into a separate function and update
# for current arguments
      if(print_logfile) {
        today <- format(Sys.time(), "%Y-%m-%d")
        me <- Sys.info()["nodename"]
        sink(pastef(sc, i, "log.txt"))
        cat("These models were run on ", today,
            "\non the computer ", me,
            "\nin the folder ", getwd(),
            "\nwith the following arguments:", sep = "")
        cat("\n\n# change_tv arguments\n")
        print(tv_params)
        cat("\n\n# change_f arguments\n")
        print(f_params)
        cat("\n\n# sample_index arguments\n")
        print(index_params)
        cat("\n\n# sample_lcomp arguments\n")
        print(lcomp_params)
        cat("\n\n# sample_agecomp arguments\n")
        print(agecomp_params)
        cat("\n\n# sample_calcomp arguments\n")
        print(calcomp_params)
        cat("\n\n# sample_wtatage arguments\n")
        print(wtatage_params)
        cat("\n\n# sample_mlacomp arguments\n")
        print(mlacomp_params)
        cat("\n\n# tail compression arguments\n")
        print(data_params)
        cat("\n\n# change_em_lbin_params arguments\n")
        print(em_binning_params)
        cat("\n\n# change_data arguments\n")
        print(agecomp_params)
        cat("\n\n# chante_retro arguments\n")
        print(retro_params)
        cat("\n\n# call_change_data?\n")
        print(call_change_data)
        cat("\n\n# bias adjust?\n")
        print(bias_adjust)
        cat("\n\n# bias nsim\n")
        print(bias_nsim)
        cat("\n\n# hess always?\n")
        print(hess_always)
        cat("\n\n# User recdevs?\n")
        print(user_recdevs)
        cat("\n\n# Bias already run?\n")
        print(bias_already_run)
        cat("\n\n# This run used the recruitment deviations (before scaling to sigma r):\n")
        print(sc_i_recdevs)
        cat("\n\n# With sigma r of\n")
        print(sigmar)

        sink()
      }

      file.remove(pastef(sc, i, fake_dat))

      # Pause to reduce average CPUE use?
      Sys.sleep(sleep)

    } # end iterations
  } # end scenarios
}<|MERGE_RESOLUTION|>--- conflicted
+++ resolved
@@ -439,8 +439,7 @@
                             verbose=FALSE)
 
 	  ## Now change the binning structure in the EM ss3.dat file as needed
-      if(!is.null(em_binning_params)){
-<<<<<<< HEAD
+      if (!is.null(em_binning_params)) {
           em_binning_params <- add_nulls(em_binning_params,
             c("lbin_method", "bin_vector", "rebin_cal"))
           datfile <- change_em_binning(
@@ -450,16 +449,6 @@
                   lbin_method      = em_binning_params$lbin_method,
                   rebin_cal        = rebin_cal,
                   write_file       = FALSE)
-=======
-          em_binning_params <- add_nulls(em_binning_params, c("lbin_method", "bin_vector"))
-          datfile <- with(em_binning_params,
-            change_em_binning(
-                  file_in          = pastef(sc, i, "em", "ss3.dat"),
-                  file_out         = pastef(sc, i, "em", "ss3.dat"),
-				          bin_vector  	   = bin_vector,
-                  lbin_method      = lbin_method,
-                  write_file       = TRUE))
->>>>>>> b2c701ff
       }
 
       SS_writedat(datlist = datfile, outfile = pastef(sc, i, "em", "ss3.dat"),
