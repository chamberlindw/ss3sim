--- conflicted
+++ resolved
@@ -1,31 +1,9 @@
-#' Change length comps
-#'
-#' Take a data.SS_new file, resample the length compositions from the expected values, and
-#' return a new file with the new length comp samples. Samples can have dimensions, bins,
-#' sample sizes, and distributions which are different than those coming from SS.
-#'
-#' @author Felipe Hurtado-Ferro (modified by Kotaro Ono)
-#' @param infile SS data object from SS_readdat() in the r4ss package. Make sure you select option "section=2"
-#' @param outfile Name of the new file to be created. Path may be global or local. Make sure to give extension .dat to the file name.
-#' @param distribution Distribution to be used to sample the length compositions. Options are "multinomial" and "dirichlet". it could also be written in the form of a vector if the fishery and survey composition data are not sampled using the same distribution
-#' @param Nsamp Number of samples drawn from a multinomial distribution, or precision for the Dirichlet distribution. This could either be a single value if the sample size is the same for all years but could also be a vector with its length equal to the number of years with fishery and survey samples. For the latter, fishery sample size precedes the survey sample size. Nsamp only accepts numeric values and requires to be specified for both the fishery and survey EVEN IF it is not used in the end. Default to 100.
-#' @param years vector of years for the fleet length comps.
-#' @param svyears vector of years for the survey lenght comps.
-#' @param minyear starting year for the fleet length comps. Overridden by specifying "years". Not operational. Leave to the default value of NA.
-#' @param maxyear ending year for the fleet length comps. Overridden by specifying "years". Not operational. Leave to the default value of NA.
-#' @param lbin_method method to generate model length bins. Not operational yet. Leave to the default value of NA.Leave to the default value of NA.
-#' @param lbin_vector Vector of length bins for the observations. Not operational yet. Leave to the default value of NA.
-#' @param binwidth Bin width
-#' @param minimum_size, Minimum size
-#' @param maximum_size Maximum size
-#' @param N_lbins Number of length bins.
-#' @param lencomp Matrix of length comps
-#' @param fish_lcomp, TRUE or FALSE. This indicates whether you want to keep the fishery lcomp data at all. default to TRUE
-#' @param sv_lcomp, TRUE or FALSE. This indicates whether you want to keep the survey lcomp data at all. default to TRUE
-#' @param cpar parameter scaling the variance of the Dirichlet and Multinomial distributions.
-#'
-<<<<<<< HEAD
-=======
+#' Sample length compositions from expected values
+#'
+#' Take a \code{data.SS_new} file containing expected values and sample to
+#' create observed length compositions which are then written to file for use by
+#' the EM.
+#'
 #' @author Cole Monnahan and Kotaro Ono; modified from a version by Roberto
 #' Licandeo and Felipe Hurtado-Ferro
 #' @param infile SS data object as read in from \code{SS_readdat} in the r4ss
@@ -80,7 +58,7 @@
 #' ex3 <- change_lcomp(infile=infile, outfile="test3.dat", fleets=c(1,2),
 #'              # Nsamp=list(c(rep(50, 5), rep(100, 5)), 50),
 #'              # years=list(seq(1994, 2012, by=2), 2003:2012),
-#'			   # lengthbin_vector = seq(9,30,by=2))
+#'         # lengthbin_vector = seq(9,30,by=2))
 #'
 #' plot(seq(20,150, by=5), as.numeric(ex3[1, -(1:6)]), type="b", col=2,
 #'    # xlab="length Bin", ylab="Proportion of length",
@@ -112,184 +90,8 @@
 #' points(temp/sum(temp), pch="-", col="red")
 #
 #' }
->>>>>>> ae4f39aa
 #' @export
-#' @examples \dontrun{
-#' d <- system.file("extdata", package = "ss3sim")
-#' f_in <- paste0(d, "/example-om/data.ss_new")
-#' infile <- r4ss::SS_readdat(f_in, section = 2, verbose = FALSE)
-#'
-#' # Generate a DAT file with the same dimensions as the original 'infile'
-#' change_lcomp(infile,outfile="newdat.dat")
-#'
-#' # Generate a DAT file with a smaller sample size
-#' change_lcomp(infile,outfile="newdat.dat", Nsamp=20)
-#'
-#' # Generate a DAT file with a shorter time series
-#' change_lcomp(infile,outfile="newdat.dat", Nsamp=100, years=1980:2012)
-#'
-#' # Generate a DAT file using Dirichlet distributed samples
-#' change_lcomp(infile,outfile="newdat.dat", Nsamp=100, distribution="dirichlet")
-#' 
-#' # Generate a DAT file using Dirichlet distributed samples for the fishery and Multinomial for the survey
-#' change_lcomp(infile,outfile="newdat.dat", Nsamp=100, distribution=c("dirichlet", "multinomial"))
-#' 
-#' # Generate a DAT file using Dirichlet distributed samples for the fishery with 50 samples
-#' # and Multinomial for the survey with 100 samples
-#' change_lcomp(infile,outfile="newdat.dat", distribution=c("dirichlet", "multinomial"), years = seq(1994,2012,by=2), svyears=seq(2003,2012), Nsamp=c(rep(50,10), rep(100,10)))
-#' }
-
-<<<<<<< HEAD
-
-change_lcomp <- function(infile,outfile,distribution="multinomial",Nsamp=100,
-                        years=NA,svyears=NA,fish_lcomp=TRUE,sv_lcomp=TRUE,cpar=2,
-                        minyear=NA,maxyear=NA,lbin_method=NA,lbin_vector=NA,binwidth=NA,minimum_size=NA,maximum_size=NA,N_lbins=NA,lencomp=NA){
-
-  # Read the input file
-   dat.file <- infile
-
-  # Explicit inputs
-  if(is.na(lbin_method)==FALSE){
-    stop("lbin_method must be left to NA")
-  }
-  if(is.na(binwidth)==FALSE){
-    stop("binwidth must be left to NA")
-  }
-  if(is.na(minimum_size)==FALSE){
-    stop("minimum_size must be left to NA")
-  }
-  if(is.na(maximum_size)==FALSE){
-    stop("maximum_size must be left to NA")
-  }
-  if(is.na(N_lbins)==FALSE){
-    stop("N_lbins must be left to NA")
-  }
-  if(is.na(lencomp)==FALSE){
-    stop("lencomp must be left to NA")
-  }
-  if(class(Nsamp)!="numeric"){
-    stop("Nsamp must have a numeric input")
-  }
-  if(TRUE %in% is.na(years)) years <- infile$lencomp$Yr[infile$lencomp$FltSvy==1]
-  if(TRUE %in% is.na(svyears)) svyears <- infile$lencomp$Yr[infile$lencomp$FltSvy==2]
-
-  # Save the expected lencomps in another object to be modified (if necessary)
-  init.lcomp <- dat.file$lencomp
-
-  # Check the length of the lbin_vector and adjust if necessary
-  if(is.na(sum(lbin_vector))==FALSE){
-    if(class(lbin_vector)!="numeric")
-      stop("lbin_vector must have a numeric input")
-    if(length(dat.file$lbin_vector)!=length(lbin_vector)){
-      minobsl <- match(min(lbin_vector),dat.file$lbin_vector)
-      maxobsl <- match(max(lbin_vector),dat.file$lbin_vector)
-      init.lcomp <- cbind(init.lcomp[,1:6],
-                          apply(init.lcomp[,7:(6+minobsl)],1,sum),
-                          init.lcomp[,(7+minobsl):(maxobsl+5)],
-                          apply(init.lcomp[,(maxobsl+5):length(init.lcomp[1,])],1,sum))
-    }
-    dat.file$lbin_vector <- lbin_vector
-  }
-
-  # Write the length comps
-  DF.width <- length(init.lcomp[1,])
-  NDF.width <- length(dat.file$lbin_vector)+6
-
-	if(is.na(lencomp)==TRUE){
-		# Create a matrix that holds the length composition data (both fishery and survey)
-    new.lencomp <- array(0,dim=c(length(c(years,svyears)),NDF.width))
-    new.lencomp[,1] <- c(years,svyears)
-    new.lencomp[,2] <- 1
-    new.lencomp[1:length(years),3] <- 1
-    new.lencomp[(length(years)+1):length(c(years,svyears)),3] <- 2
-    new.lencomp[,4] <- 0
-    new.lencomp[,5] <- 0
-
-		# Write the fishery length composition data in the matrix
-    if(length(Nsamp)==1) new.lencomp[,6] <- Nsamp
-    fllcomp <- subset(init.lcomp,init.lcomp[,3]==1)
-
-		if(is.na(sum(years))==FALSE){
-      for(it in 1:length(years)){
-				if(length(Nsamp)>1) new.lencomp[it,6] <- Nsamp[it]
-				probs <- fllcomp[fllcomp[,1]==years[it],7:DF.width]
-				probs <- as.numeric(probs)/sum(as.numeric(probs))
-
-				if(length(distribution)==1){
-					if(distribution=="multinomial"){
-							new.lencomp[it,7:NDF.width] <- rmultinom(1,new.lencomp[it,6],probs)
-					}
-					if(distribution=="dirichlet"){
-						lambda <- new.lencomp[it,6]/cpar^2-1
-						new.lencomp[it,7:NDF.width] <- gtools::rdirichlet(1,as.numeric(probs)*lambda)
-					}
-				}
-				if(length(distribution)>1){
-					if(distribution[1]=="multinomial"){
-						new.lencomp[it,7:NDF.width] <- rmultinom(1,new.lencomp[it,6],probs)
-					}
-					if(distribution[1]=="dirichlet"){
-						lambda <- new.lencomp[it,6]/cpar^2-1
-						new.lencomp[it,7:NDF.width] <- gtools::rdirichlet(1,as.numeric(probs)*lambda)
-					}
-				}
-			}
-		}
-
-  # Write the survey length composition data in the matrix
-		svlcomp <- subset(init.lcomp,init.lcomp[,3]==2)
-
-		if(is.na(sum(svyears))==FALSE){
-			for(it in (length(years)+1):length(c(years,svyears))){
-				if(length(Nsamp)>1) new.lencomp[it,6] <- Nsamp[it]
-				probs <- svlcomp[svlcomp[,1]==c(years,svyears)[it],7:DF.width]
-				probs <- as.numeric(probs)/sum(as.numeric(probs))
-
-				if(length(distribution)==1){
-					if(distribution=="multinomial"){
-						new.lencomp[it,7:NDF.width] <- rmultinom(1,new.lencomp[it,6],probs)
-					}
-					if(distribution=="dirichlet"){
-						lambda <- new.lencomp[it,6]/cpar^2-1
-						new.lencomp[it,7:NDF.width] <- gtools::rdirichlet(1,as.numeric(probs)*lambda)
-					}
-				}
-				if(length(distribution)>1){
-					if(distribution[2]=="multinomial"){
-						new.lencomp[it,7:NDF.width] <- rmultinom(1,new.lencomp[it,6],probs)
-					}
-					if(distribution[2]=="dirichlet"){
-						lambda <- new.lencomp[it,6]/cpar^2-1
-						new.lencomp[it,7:NDF.width] <- gtools::rdirichlet(1,as.numeric(probs)*lambda)
-					}
-				}
-			}
-		}
-  }
-
-  # To convert the matrix of data into data.frame
-	new.lencomp <- as.data.frame(new.lencomp)
-  names(new.lencomp) <- c(names(dat.file$lencomp)[1:6],paste("l",dat.file$lbin_vector,sep=""))
-
-  # To keep or not to keep the length comp from fishery and survey
-  if(fish_lcomp==FALSE){
-    new.lencomp <- subset(new.lencomp, subset=c(FltSvy!=1))
-  }
-  if(sv_lcomp==FALSE){
-    new.lencomp <- subset(new.lencomp, subset=c(FltSvy!=2))
-  }
-
-  dat.file$lencomp <- new.lencomp
-
-  if(dim(new.lencomp)[1]==0) dat.file$lencomp <- data.frame("#")
-
-  # To calculate the final sum of years
-  dat.file$N_lencomp <- length(new.lencomp[,1])
-
-  # Write the modified file
-  r4ss::SS_writedat(datlist=dat.file, outfile=outfile, overwrite=TRUE)
-}
-=======
+
 change_lcomp <- function(infile, outfile, fleets = c(1,2), Nsamp,
                          years, cpar=1, lengthbin_vector=NULL, write_file=TRUE){
     ## The new lcomp is mostly based on the old one so start with
@@ -367,7 +169,7 @@
     newcomp.list <- list()                  # temp storlength for the new rows
     k <- 1
     ## Loop through each fleet
-	if (!is.null(fleets)){
+  if (!is.null(fleets)){
     for(i in 1:length(fleets)){
         fl <- fleets[[i]]
         if(!is.na(fl)){
@@ -404,4 +206,3 @@
         r4ss::SS_writedat(datlist = newfile, outfile = outfile, overwrite = T)
     return(invisible(newcomp.final))
 }
->>>>>>> ae4f39aa
