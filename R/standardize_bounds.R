--- conflicted
+++ resolved
@@ -171,7 +171,6 @@
     newhis <- percent_df[indices_to_standardize[, 1], "hi"] *
               em_pars[indices_to_standardize[, 2], "INIT"]
 
-<<<<<<< HEAD
     #If the parameter label contains "LnQ", use the value given in the
     #table rather than a percentage times the initial value.
     newlos[grep("LnQ", percent_df$Label, ignore.case = TRUE)] <-
@@ -182,113 +181,7 @@
     SS_changepars(dir=dir,ctlfile=em_ctl_file,newctlfile=em_ctl_file,
       linenums = em_pars[indexem, "Linenum"],
       newlos=newlos,newhis=newhis, verbose = verbose, ...)
-=======
-#' Changes the lo and hi bounds of the estimation model control file
-#'
-#' This is a modified version of \code{\link[r4ss]{SS_changepars}} which
-#' modifies the lo and hi bounds in the control file instead of the initial
-#' value. \code{newhis} and \code{newlos} must be equivalent lengths and both
-#' refer to the parameters in strings in the same order. Also put the directory
-#' into the filenames to match the structure of the above function.
-#'
-#' @author Ian Taylor, modified by Christine Stawitz
-#'
-#' @param ctlfile Control file name with directory.
-#' @param newctlfile Name of new control file to be written.
-#' @param linenums Line numbers of control file to be modified. Either this or
-#'   the Strings input are needed. Default=NULL.
-#' @param strings Strings (with optional partial matching) indicating which
-#'   parameters to be modified. This is an alternative to linenums. Strings
-#'   correspond to the commented parameter names included in control.ss_new, or
-#'   whatever is written as comment at the end of the 14 number parameter lines.
-#' @param newlos Vector of new lo bounds. Default=NULL.
-#' @param newhis Vector of new hi bounds. Must be the same length as newhis
-#'   Default=NULL.
-#' @param estimate Vector of TRUE/FALSE for which changed parameters are to be
-#'   estimated. Default=FALSE.
-#' @param verbose More detailed output to command line. Default=TRUE.
-#' @importFrom r4ss SS_changepars
-#' @export
-change_lo_hi <- function (ctlfile = "control.ss_new",
-          newctlfile = "control_modified.ss", linenums = NULL, strings = NULL,
-          newlos = NULL, newhis = NULL, estimate = FALSE, verbose = TRUE)
-{
-  ctl = readLines(ctlfile)
-  if (is.null(linenums) & !is.null(strings) & class(strings) ==
-        "character") {
-    ctltable <- SS_parlines(ctlfile = ctlfile)
-    allnames <- ctltable$Label
-    goodnames <- NULL
 
-    if (!is.null(strings)) {
-      for (i in 1:length(strings)) goodnames <- c(goodnames,
-        allnames[grep(strings[i], allnames,fixed=TRUE)])
-      goodnames <- unique(goodnames)
-      cat("parameter names in control file matching input vector 'strings' (n=",
-          length(goodnames), "):\n", sep = "")
-      print(goodnames)
-      if (length(goodnames) == 0) {
-        stop("No parameters names match input vector 'strings'")
-      }
-    }
-    nvals <- length(goodnames)
-    cat("These are the ctl file lines as they currently exist:\n")
-    print(ctltable[ctltable$Label %in% goodnames, ])
-    for (i in 1:nvals) linenums[i] <- ctltable$Linenum[ctltable$Label ==
-                                                         goodnames[i]]
-  }
-  else {
-    if (is.null(linenums))
-      stop("valid input needed for either 'linenums' or 'strings'")
-  }
-  ctlsubset <- ctl[linenums]
-  cat("line numbers in control file (n=", length(linenums),
-      "):\n", sep = "")
-  print(linenums)
-  newctlsubset <- NULL
-  cmntvec <- NULL
-  nvals <- length(linenums)
-  oldlos <- oldhis <- oldphase <- newphase <- rep(NA, nvals)
-  if (!is.null(newlos) & length(newlos) != nvals) {
-    stop("'newlos' and either 'linenums' or 'strings' should have the same number of elements")
-  }
-  if (!is.null(newhis) & length(newhis) != nvals) {
-      stop("'newhis' and either 'linenums' or 'strings' should have the same number of elements")
-  }
-  if (!(length(estimate) %in% c(1, nvals)))
-    stop("'estimate' should have 1 element or same number as 'newvals'")
-  if (length(estimate) == 1)
-    estimate <- rep(estimate, nvals)
-  if (is.data.frame(newlos))
-    newlos <- as.numeric(newlos)
-  if (is.data.frame(newhis))
-    newhis <- as.numeric(newhis)
-  if (is.null(newlos))
-    stop("Nothing input for 'newlos'")
-  if (is.null(newhis))
-    stop("Nothing input for 'newhis'")
-  for (i in 1:nvals) {
-    splitline <- strsplit(ctlsubset[i], "#")[[1]]
-    cmnt <- paste("#", paste(splitline[-1], collapse = "#"),
-                  sep = "")
-    cmntvec <- c(cmntvec, cmnt)
-    vecstrings <- strsplit(splitline[1], split = "[[:blank:]]+")[[1]]
-    vec <- as.numeric(vecstrings[vecstrings != ""])
-    if (max(is.na(vec)) == 1)
-      stop("There's a problem with a non-numeric value in line",
-           linenums[i])
-    oldlos[i] <- vec[1]
-    oldhis[i] <- vec[2]
-    if ((!is.null(oldlos))&(!is.null(oldhis)))
-      vec[1] <- newlos[i]
-      vec[2] <- newhis[i]
-    oldphase[i] <- as.numeric(vec[7])
-    if (estimate[i]) {
-      vec[7] <- abs(oldphase[i])
-    }
-    else {
-      vec[7] <- -abs(oldphase[i])
->>>>>>> 9ed4a1d8
     }
 
 }