--- conflicted
+++ resolved
@@ -79,15 +79,9 @@
 there lacks a generalized framework
 to link these components in a simulation context.
 As a result, most stock-assessment simulation-testing work to date has used custom frameworks tailored to the particular needs of each study.
-<<<<<<< HEAD
 The only available `R` package to interface with SS3 is `r4ss` [@r4ss2013],
-which primarily allows reading, processing, and plotting of SS3 output,
-but not a simulation framework.
-=======
-The only available `R` package to interface with SS is `r4ss` [@r4ss2013],
 which primarily facilitates reading, processing, and plotting of SS output,
 but does not provide a simulation framework.
->>>>>>> 245abcfd
 <!--TODO COLE: I like this sentence but not sure it belongs here. This paragraph is about linking R and SS3, not about what other people have done. One doesn't need R to use a generalized framework for simulation testing.  Maybe better to argue that (1) no consistent framework exists, so people use ad hoc software, then (2) R is a good option for developing a framework b/c it is so common and r4ss exists.-->
 
 Here we introduce `ss3sim`,
@@ -349,22 +343,9 @@
 of alternative stock-assessment model configurations,
 whether the differences are between OMs and EMs [@johnson2013],
 or between multiple versions of EMs [@ono2013].
-<!--ss3sim is thus ideal for answering questions-->
-<!--about mismatches between OMs and EMs-->
-<!--or different structures of EMs for a given OM.-->
-<<<<<<< HEAD
-<!--However, because ss3sim relies on manipulating SS3 configuration files,-->
-<!--the package relies on certain SS3 model configurations.-->
-However, `ss3sim` is less well-suited
-for quickly exploring arbitrary SS3 model setups,
-which may rely on SS3 configurations
-=======
-<!--However, because ss3sim relies on manipulating SS configuration files,-->
-<!--the package relies on certain SS model configurations.-->
 However, `ss3sim` is less suited
-for quickly exploring arbitrary SS model setups,
-which may rely on SS configurations
->>>>>>> 245abcfd
+for quickly exploring arbitrary SSS model setups,
+which may rely on SSS configurations
 not yet programmed into the `ss3sim` package functions.
 Therefore, depending on the simulation study goal,
 other software frameworks may provide better alternatives.
@@ -609,7 +590,7 @@
 
 `change_f`             Controls fishing mortality. (Case file and ID `F`)
 
-`change_tv`            Adds time-varying features. For example, time-varying naturalmortality, growth, or selectivity. (Any case file and ID, e.g. `M`, starting with "`function_type; change_tv`")
+`change_tv`            Adds time-varying features. For example, time-varying natural mortality, growth, or selectivity. (Any case file and ID, e.g. `M`, starting with "`function_type; change_tv`")
 
 `change_index`         Controls how the fishery and survey indices are sampled. (Case file `index`, case ID `D`)
 
