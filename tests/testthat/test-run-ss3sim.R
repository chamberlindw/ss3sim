--- conflicted
+++ resolved
@@ -54,8 +54,7 @@
                             om_dir = om,
                             em_dir = em),
     "already exists", all = TRUE, fixed = TRUE)
-<<<<<<< HEAD
-=======
+
   biasdir <- file.path("D0-F0-cod", "1", "em")
   expect_warning(calculate_bias(dir = biasdir, "em.ctl"),
     label = "With no hessian calculate_bias")
@@ -72,7 +71,7 @@
   setwd(temp_path)
   unlink("D0-F0-cod", recursive = TRUE) # clean up
   unlink("ss3sim_*", recursive = TRUE)
->>>>>>> 8c0eb4ca
+
 })
 unlink("D0-F0-cod", recursive = TRUE) # clean up
 
@@ -145,27 +144,18 @@
   suppressWarnings(run_ss3sim(iterations = 1, scenarios = scen,
              case_folder = case_folder, case_files = case_files,
              om_dir = om, em_dir = em))
-<<<<<<< HEAD
   expect_true("control.ss_new" %in% list.files(file.path(scen, "1", "em")))
   report <- suppressWarnings(r4ss::SS_output(file.path(scen, "1", "em"),
-=======
-  expect_true("control.ss_new" %in% list.files(file.path("D0-E102-F0-cod", "1", "em")))
-  report <- r4ss::SS_output(file.path("D0-E102-F0-cod", "1", "em"),
->>>>>>> 8c0eb4ca
+
                             covar = FALSE, ncols = 400, NoCompOK = TRUE,
-                            verbose = FALSE, printstats = FALSE)
+                            verbose = FALSE, printstats = FALSE))
   get_results_all()
   res <- read.csv("ss3sim_scalar.csv", header = TRUE)
   expect_equal(res$LnQ_base_Survey_2_em, 0.7)
   expect_equal(res$SR_sigmaR_em, 0.001)
-<<<<<<< HEAD
-  #TODO: add expectation that shows that forecasting worked.
-})
-unlink("D0-E102-F0-cod", recursive = TRUE) # clean up
-=======
   expect_equal(table(report$timeseries$Era)["FORE"], c("FORE" = 3),
     label = "Number of forecast years")
   unlink("D0-E102-F0-cod", recursive = TRUE) # clean up
   unlink("ss3sim_*", recursive = TRUE) # clean up
 })
->>>>>>> 8c0eb4ca
+unlink("D0-E102-F0-cod", recursive = TRUE) # clean up