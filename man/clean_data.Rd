--- conflicted
+++ resolved
@@ -10,22 +10,6 @@
   verbose = FALSE)
 }
 \arguments{
-<<<<<<< HEAD
-  \item{index_params}{Named list containing the arguments
-  for the corresponding sampling function.}
-
-  \item{lcomp_params}{Named list containing the arguments
-  for the corresponding sampling function.}
-
-  \item{agecomp_params}{Named list containing the arguments
-  for the corresponding sampling function.}
-
-  \item{calcomp_params}{Named list containing the arguments
-  for the corresponding sampling function.}
-
-  \item{mlacomp_params}{Named list containing the arguments
-  for the corresponding sampling function.}
-=======
   \item{datfile}{An SS data object as read in from
   \code{\link[r4ss]{SS_readdat}} in the \pkg{r4ss} package.
   Make sure you select option \code{section=2}.}
@@ -44,7 +28,6 @@
 
   \item{mlacomp_params}{Named lists containing the
   arguments for \code{\link{sample_mlacomp}}.}
->>>>>>> b2c701ff
 
   \item{verbose}{When \code{TRUE} it will print a message
   when rows are deleted.}
